--- conflicted
+++ resolved
@@ -1178,13 +1178,8 @@
     # solve ODEProblem
     sol = solve(prob, Rodas4())
 
-<<<<<<< HEAD
-    # test that the solution worked
-    @test sol.t[end] == 2.0
-=======
     # test that solution worked (at least for a little bit)
     @test sol.t[end] == 0.1
->>>>>>> af3c9686
 
     # construct DAEProblem
     prob = DAEProblem(system, assembly, tspan; prescribed_conditions)
